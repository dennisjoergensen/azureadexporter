@{

    # Script module or binary module file associated with this manifest.
    RootModule = 'AzureADExporter.psm1'
    
    # Version number of this module.
    ModuleVersion = '1.0'
    
    # Supported PSEditions
    CompatiblePSEditions = 'Core','Desktop'
    
    # ID used to uniquely identify this module
    GUID = '90d1b990-5858-40f7-bbec-bfad5bda9359'
    
    # Author of this module
    Author = 'Microsoft Identity'
    
    # Company or vendor of this module
    CompanyName = 'Microsoft Corporation'
    
    # Copyright statement for this module
    Copyright = 'Microsoft Corporation. All rights reserved.'
    
    # Description of the functionality provided by this module
    Description = 'This module exports all the Azure AD objects and Identity related settings in your tenant.'
    
    # Minimum version of the Windows PowerShell engine required by this module
    PowerShellVersion = '5.1'
    
    # Name of the Windows PowerShell host required by this module
    # PowerShellHostName = ''
    
    # Minimum version of the Windows PowerShell host required by this module
    # PowerShellHostVersion = ''
    
    # Minimum version of Microsoft .NET Framework required by this module. This prerequisite is valid for the PowerShell Desktop edition only.
    # DotNetFrameworkVersion = ''
    
    # Minimum version of the common language runtime (CLR) required by this module. This prerequisite is valid for the PowerShell Desktop edition only.
    # CLRVersion = ''
    
    # Processor architecture (None, X86, Amd64) required by this module
    # ProcessorArchitecture = ''
    
    # Modules that must be imported into the global environment prior to importing this module
    RequiredModules = @(
        @{ ModuleName = 'Microsoft.Graph.Authentication'; Guid = '883916f2-9184-46ee-b1f8-b6a2fb784cee'; ModuleVersion = '1.1.0' }
    )
    
    # Assemblies that must be loaded prior to importing this module
    # RequiredAssemblies = @()
    
    # Script files (.ps1) that are run in the caller's environment prior to importing this module.
    # ScriptsToProcess = @()
    
    # Type files (.ps1xml) to be loaded when importing this module
    # TypesToProcess = @()
    
    # Format files (.ps1xml) to be loaded when importing this module
    # FormatsToProcess = @()
    
    # Modules to import as nested modules of the module specified in RootModule/ModuleToProcess
    NestedModules = @(
        'internal\Invoke-Graph.ps1'
        'internal\Get-ObjectProperty.ps1'
        'internal\ConvertFrom-QueryString.ps1'
        'internal\ConvertTo-QueryString.ps1'        
        'Connect-AADExporter.ps1'
        'Invoke-AADExporter.ps1'
        'Get-AADExportOrganization.ps1'
        'Get-AADExportSubscribedSkus.ps1'
        'Get-AADExportOrganizationBranding.ps1'
        'Get-AADExportConditionalAccessPolicies.ps1'
        'Get-AADExportUserFlows.ps1'
        'Get-AADExportDomains.ps1'
        'Get-AADExportPoliciesIdentitySecurityDefaultsEnforcementPolicy.ps1'
        'Get-AADExportPoliciesAuthorizationPolicy.ps1'
<<<<<<< HEAD
        'Get-AADExportIdentityProviders.ps1'
=======
        'Get-AADExportCertificateBasedAuthConfiguration.ps1'
>>>>>>> b43455a4
    )
    
    # Functions to export from this module, for best performance, do not use wildcards and do not delete the entry, use an empty array if there are no functions to export.
    FunctionsToExport = @(
        'Connect-AADExporter'
        'Invoke-AADExporter'
        'Get-AADExportOrganization'
        'Get-AADExportSubscribedSkus'
        'Get-AADExportOrganizationBranding'
        'Get-AADExportConditionalAccessPolicies.ps1'
        'Get-AADExportUserFlows.ps1'
        'Get-AADExportDomains'
        'Get-AADExportPoliciesIdentitySecurityDefaultsEnforcementPolicy'
        'Get-AADExportPoliciesAuthorizationPolicy'
<<<<<<< HEAD
        'Get-AADExportIdentityProviders'
=======
        'Get-AADExportCertificateBasedAuthConfiguration'
>>>>>>> b43455a4
    )
    
    # Cmdlets to export from this module, for best performance, do not use wildcards and do not delete the entry, use an empty array if there are no cmdlets to export.
    CmdletsToExport = @()
    
    # Variables to export from this module
    VariablesToExport = @()
    
    # Aliases to export from this module, for best performance, do not use wildcards and do not delete the entry, use an empty array if there are no aliases to export.
    AliasesToExport = @()
    
    # DSC resources to export from this module
    # DscResourcesToExport = @()
    
    # List of all modules packaged with this module
    # ModuleList = @()
    
    # List of all files packaged with this module
    # FileList = @()
    
    # Private data to pass to the module specified in RootModule/ModuleToProcess. This may also contain a PSData hashtable with additional module metadata used by PowerShell.
    PrivateData = @{
    
        PSData = @{
    
            # Tags applied to this module. These help with module discovery in online galleries.
            Tags = 'Microsoft', 'Identity', 'Azure', 'AzureActiveDirectory', 'AzureAD', 'AAD', 'PSEdition_Desktop', 'Windows', 'Export', 'Backup', 'DR'
    
            # A URL to the license for this module.
            LicenseUri = 'https://raw.githubusercontent.com/merill/azureadexporter/main/LICENSE'
    
            # A URL to the main website for this project.
            ProjectUri = 'https://github.com/merill/azureadexporter'
    
            # A URL to an icon representing this module.
            # IconUri = ''
    
            # ReleaseNotes of this module
            # ReleaseNotes = ''
    
        } # End of PSData hashtable
    
    } # End of PrivateData hashtable
    
    # HelpInfo URI of this module
    # HelpInfoURI = ''
    
    # Default prefix for commands exported from this module. Override the default prefix using Import-Module -Prefix.
    # DefaultCommandPrefix = ''
    
    }
    
    <|MERGE_RESOLUTION|>--- conflicted
+++ resolved
@@ -75,11 +75,8 @@
         'Get-AADExportDomains.ps1'
         'Get-AADExportPoliciesIdentitySecurityDefaultsEnforcementPolicy.ps1'
         'Get-AADExportPoliciesAuthorizationPolicy.ps1'
-<<<<<<< HEAD
         'Get-AADExportIdentityProviders.ps1'
-=======
         'Get-AADExportCertificateBasedAuthConfiguration.ps1'
->>>>>>> b43455a4
     )
     
     # Functions to export from this module, for best performance, do not use wildcards and do not delete the entry, use an empty array if there are no functions to export.
@@ -94,11 +91,8 @@
         'Get-AADExportDomains'
         'Get-AADExportPoliciesIdentitySecurityDefaultsEnforcementPolicy'
         'Get-AADExportPoliciesAuthorizationPolicy'
-<<<<<<< HEAD
         'Get-AADExportIdentityProviders'
-=======
         'Get-AADExportCertificateBasedAuthConfiguration'
->>>>>>> b43455a4
     )
     
     # Cmdlets to export from this module, for best performance, do not use wildcards and do not delete the entry, use an empty array if there are no cmdlets to export.
