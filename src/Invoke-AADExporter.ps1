<# 
 .Synopsis
  Produces the Azure AD Configuration reports required by the Azure AD assesment
 .Description
  This cmdlet reads the configuration information from the target Azure AD Tenant and produces the output files 
  in a target directory

 .PARAMETER OutputDirectory
    Full path of the directory where the output files will be generated.

.EXAMPLE
   .\Get-AADAssessmentReports -OutputDirectory "c:\temp\contoso" 

#>

Function Invoke-AADExporter {
    [CmdletBinding()]
    param
    (
        [Parameter(Mandatory = $true)]
        [String]$Path
    )

    $itemsToExport = @{
<<<<<<< HEAD
        "Get-AADExportOrganization"         = "Organization.json"
        "Get-AADExportSubscribedSkus"       = "SubscribedSkus.json"
=======
        "Get-AADExportOrganization"     = "organization.json"
        "Get-AADExportOrganizationBranding"     = "organizationBranding.json"
>>>>>>> b85cfecf
    }

    $totalExports = $itemsToExport.Count
    $processedItems = 0

    foreach ($item in $itemsToExport.GetEnumerator()) {
        $functionName = $item.Name
        $outputFileName = Join-Path -Path $Path -ChildPath $item.Value
        $percentComplete = 100 * $processedItems / $totalExports
        Write-Progress -Activity "Reading Azure AD Configuration" -CurrentOperation "Exporting $functionName" -PercentComplete $percentComplete

        Invoke-Expression -Command $functionName | ConvertTo-Json -depth 100 | Out-File $outputFileName

        $processedItems++
    }
}<|MERGE_RESOLUTION|>--- conflicted
+++ resolved
@@ -22,13 +22,10 @@
     )
 
     $itemsToExport = @{
-<<<<<<< HEAD
+
         "Get-AADExportOrganization"         = "Organization.json"
         "Get-AADExportSubscribedSkus"       = "SubscribedSkus.json"
-=======
-        "Get-AADExportOrganization"     = "organization.json"
         "Get-AADExportOrganizationBranding"     = "organizationBranding.json"
->>>>>>> b85cfecf
     }
 
     $totalExports = $itemsToExport.Count
