<# 
 .Synopsis
  Exports the Azure AD Configuration and settings for a tenant
 .Description
  This cmdlet reads the configuration information from the target Azure AD Tenant and produces the output files 
  in a target directory

 .PARAMETER OutputDirectory
    Full path of the directory where the output files will be generated.

.EXAMPLE
   .\Invoke-AADExporter -Path "c:\temp\contoso" 

#>

Function Invoke-AADExporter {
    [CmdletBinding()]
    param
    (
        [Parameter(Mandatory = $true)]
        [String]$Path
    )

    $global:TenantID = (Get-MgContext).TenantId

    $itemsToExport = @{
        "Get-AADExportOrganization"         = "Organization.json"
        "Get-AADExportSubscribedSkus"       = "SubscribedSkus.json"
        "Get-AADExportOrganizationBranding"     = "OrganizationBranding.json"
        "Get-AADExportConditionalAccessPolicies"     = "Identity/Conditional/AccessPolicies.json"
        #"Get-AADExportUserFlows"                     = "Identity/UserFlows.json" ## 0817c655-a853-4d8f-9723-3a333b5b9235' is not an Azure AD B2C directory. Access to this Api can only be made for an Azure AD B2C directory.
        "Get-AADExportDomains"              = "Domains.json"
        "Get-AADExportPoliciesIdentitySecurityDefaultsEnforcementPolicy" = "Policies/IdentitySecurityDefaultsEnforcementPolicy.json"
        "Get-AADExportPoliciesAuthorizationPolicy" = "Policies/AuthorizationPolicy.json"
        "Get-AADExportIdentityProviders" = "IdentityProviders.json"
        "Get-AADExportCertificateBasedAuthConfiguration" ="Policies/CertificateBasedAuthConfiguration.json"
        "Get-AADExportOrganizationSettings" = "Organization/Settings.json"
<<<<<<< HEAD
        "Get-AADExportAuthenticationMethodPolicyEmail" = "AuthenticationMethodPolicy/Email.json"
        "Get-AADExportAuthenticationMethodPolicyFIDO2" = "AuthenticationMethodPolicy/FIDO2.json"
        "Get-AADExportAuthenticationMethodPolicyMicrosoftAuthenticator" = "AuthenticationMethodPolicy/MicrosoftAuthenticator.json"
        "Get-AADExportAuthenticationMethodPolicySMS" = "AuthenticationMethodPolicy/SMS.json"
        "Get-AADExportAuthenticationMethodPolicyTemporaryAccessPass" = "AuthenticationMethodPolicy/TemporaryAccessPass.json"
=======
        "Get-AADExportPoliciesAdminConsentRequestPolicy" = "Policies/AdminConsentRequestPolicy.json"
        "Get-AADExportIdentityGovernanceEntitlementManagementSettings" = "/IdentityGovernance/EntitlementManagement/Settings.json"
>>>>>>> b282d7ea
    }

    $totalExports = $itemsToExport.Count
    $processedItems = 0

    foreach ($item in $itemsToExport.GetEnumerator()) {
        $functionName = $item.Name
        $filePath = $item.Value
        $outputFileName = Join-Path -Path $Path -ChildPath $filePath
        $percentComplete = 100 * $processedItems / $totalExports
        Write-Progress -Activity "Reading Azure AD Configuration" -CurrentOperation "Exporting $filePath" -PercentComplete $percentComplete

        if ($outputFileName -match "\.json$") {
            Invoke-Expression -Command $functionName | ConvertTo-Json -depth 100 | Out-File (New-Item -Path $outputFileName -Force)
        } else {
            $items = Invoke-Expression -Command $functionName
            foreach($item in $items) {
                $itemOutputFileName = Join-Path -Path $outputFileName -ChildPath "$($item.id).json"
                $item | ConvertTo-Json -depth 100 | Out-File (New-Item -Path $itemOutputFileName -Force)
            }
        }

        $processedItems++
    }
}<|MERGE_RESOLUTION|>--- conflicted
+++ resolved
@@ -35,16 +35,13 @@
         "Get-AADExportIdentityProviders" = "IdentityProviders.json"
         "Get-AADExportCertificateBasedAuthConfiguration" ="Policies/CertificateBasedAuthConfiguration.json"
         "Get-AADExportOrganizationSettings" = "Organization/Settings.json"
-<<<<<<< HEAD
         "Get-AADExportAuthenticationMethodPolicyEmail" = "AuthenticationMethodPolicy/Email.json"
         "Get-AADExportAuthenticationMethodPolicyFIDO2" = "AuthenticationMethodPolicy/FIDO2.json"
         "Get-AADExportAuthenticationMethodPolicyMicrosoftAuthenticator" = "AuthenticationMethodPolicy/MicrosoftAuthenticator.json"
         "Get-AADExportAuthenticationMethodPolicySMS" = "AuthenticationMethodPolicy/SMS.json"
         "Get-AADExportAuthenticationMethodPolicyTemporaryAccessPass" = "AuthenticationMethodPolicy/TemporaryAccessPass.json"
-=======
         "Get-AADExportPoliciesAdminConsentRequestPolicy" = "Policies/AdminConsentRequestPolicy.json"
         "Get-AADExportIdentityGovernanceEntitlementManagementSettings" = "/IdentityGovernance/EntitlementManagement/Settings.json"
->>>>>>> b282d7ea
     }
 
     $totalExports = $itemsToExport.Count
