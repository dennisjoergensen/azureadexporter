--- conflicted
+++ resolved
@@ -27,16 +27,12 @@
 
         "Get-AADExportOrganization"         = "Organization.json"
         "Get-AADExportSubscribedSkus"       = "SubscribedSkus.json"
-<<<<<<< HEAD
         "Get-AADExportOrganizationBranding"     = "OrganizationBranding.json"
         "Get-AADExportConditionalAccessPolicies"     = "ConditionalAccessPolicies.json"
         "Get-AADExportUserFlows"                     = "UserFlows.json"
-=======
-        "Get-AADExportOrganizationBranding" = "OrganizationBranding.json"
         "Get-AADExportDomains"              = "Domains.json"
         "Get-AADExportPoliciesIdentitySecurityDefaultsEnforcementPolicy" = "Policies/IdentitySecurityDefaultsEnforcementPolicy.json"
         "Get-AADExportPoliciesAuthorizationPolicy" = "Policies/AuthorizationPolicy.json"
->>>>>>> 799eebd3
     }
 
     $totalExports = $itemsToExport.Count
